/*
 * Copyright 2010-2013 JetBrains s.r.o.
 *
 * Licensed under the Apache License, Version 2.0 (the "License");
 * you may not use this file except in compliance with the License.
 * You may obtain a copy of the License at
 *
 * http://www.apache.org/licenses/LICENSE-2.0
 *
 * Unless required by applicable law or agreed to in writing, software
 * distributed under the License is distributed on an "AS IS" BASIS,
 * WITHOUT WARRANTIES OR CONDITIONS OF ANY KIND, either express or implied.
 * See the License for the specific language governing permissions and
 * limitations under the License.
 */

package org.jetbrains.jet.plugin.conversion.copy

import com.intellij.codeInsight.editorActions.CopyPastePostProcessor
import com.intellij.codeInsight.editorActions.TextBlockTransferableData
import com.intellij.openapi.application.ApplicationManager
import com.intellij.openapi.diagnostic.Logger
import com.intellij.openapi.editor.Editor
import com.intellij.openapi.editor.RangeMarker
import com.intellij.openapi.project.Project
import com.intellij.openapi.util.Ref
import com.intellij.openapi.util.text.StringUtil
import com.intellij.psi.*
import org.jetbrains.jet.j2k.*
import org.jetbrains.jet.lang.psi.JetFile
import org.jetbrains.jet.plugin.editor.JetEditorOptions
import java.awt.datatransfer.Transferable
import com.intellij.openapi.util.TextRange
import com.intellij.psi.codeStyle.CodeStyleManager
<<<<<<< HEAD
=======
import org.jetbrains.jet.plugin.j2k.J2kPostProcessor;
>>>>>>> 44084de3

public class ConvertJavaCopyPastePostProcessor() : CopyPastePostProcessor<TextBlockTransferableData> {

    override fun extractTransferableData(content: Transferable): TextBlockTransferableData? {
        try {
            if (content.isDataFlavorSupported(CopiedCode.DATA_FLAVOR)) {
                return (content.getTransferData(CopiedCode.DATA_FLAVOR) as TextBlockTransferableData)
            }
        }
        catch (e: Throwable) {
            LOG.error(e)
        }
        return null
    }

    public override fun collectTransferableData(file: PsiFile, editor: Editor, startOffsets: IntArray, endOffsets: IntArray): TextBlockTransferableData? {
        if (file !is PsiJavaFile) return null

        val lightFile = PsiFileFactory.getInstance(file.getProject())!!.createFileFromText(file.getText()!!, file)
        return CopiedCode(lightFile as? PsiJavaFile, startOffsets, endOffsets)
    }

    public override fun processTransferableData(project: Project, editor: Editor, bounds: RangeMarker, caretOffset: Int, indented: Ref<Boolean>, value: TextBlockTransferableData) {
        if (value !is CopiedCode) return

        val sourceFile = value.getFile() ?: return

        val targetFile = PsiDocumentManager.getInstance(project).getPsiFile(editor.getDocument())
        if (targetFile !is JetFile) return

        val jetEditorOptions = JetEditorOptions.getInstance()!!
        val needConvert = jetEditorOptions.isEnableJavaToKotlinConversion() && (jetEditorOptions.isDonTShowConversionDialog() || okFromDialog(project))
        if (needConvert) {
            val text = convertCopiedCodeToKotlin(value, sourceFile)
            if (text.isNotEmpty()) {
                ApplicationManager.getApplication()!!.runWriteAction {
                    val startOffset = bounds.getStartOffset()
                    editor.getDocument().replaceString(bounds.getStartOffset(), bounds.getEndOffset(), text)
                    val endOffsetAfterCopy = startOffset + text.length()
                    editor.getCaretModel().moveToOffset(endOffsetAfterCopy)
                    CodeStyleManager.getInstance(project)!!.reformatText(targetFile, startOffset, endOffsetAfterCopy)
                    PsiDocumentManager.getInstance(targetFile.getProject()).commitDocument(editor.getDocument())
                }
            }
        }
    }

    private fun convertCopiedCodeToKotlin(code: CopiedCode, file: PsiJavaFile): String {
        val converter = Converter.create(file.getProject(),
                                         ConverterSettings.defaultSettings,
                                         FilesConversionScope(listOf(file)),
                                         J2kPostProcessor)
        val startOffsets = code.getStartOffsets()
        val endOffsets = code.getEndOffsets()
        assert(startOffsets.size == endOffsets.size) { "Must have the same size" }
        val result = StringBuilder()
        for (i in startOffsets.indices) {
            val startOffset = startOffsets[i]
            val endOffset = endOffsets[i]
            result.append(convertRangeToKotlin(file, TextRange(startOffset, endOffset), converter))
        }
        return StringUtil.convertLineSeparators(result.toString())
    }

    private fun convertRangeToKotlin(file: PsiJavaFile,
                                     range: TextRange,
                                     converter: Converter): String {
        val result = StringBuilder()
        var currentRange = range
        //TODO: probably better to use document to get text by range
        val fileText = file.getText()!!
        while (!currentRange.isEmpty()) {
            val leafElement = findFirstLeafElementWhollyInRange(file, currentRange)
            if (leafElement == null) {
                val unconvertedSuffix = fileText.substring(currentRange.start, currentRange.end)
                result.append(unconvertedSuffix)
                break
            }
            val elementToConvert = findTopMostParentWhollyInRange(currentRange, leafElement)
            val unconvertedPrefix = fileText.substring(currentRange.start, elementToConvert.range.start)
            result.append(unconvertedPrefix)
            val converted = converter.elementToKotlin(elementToConvert)
            if (converted.isNotEmpty()) {
                result.append(converted)
            }
            else {
                result.append(elementToConvert.getText())
            }
            val endOfConverted = elementToConvert.range.end
            currentRange = TextRange(endOfConverted, currentRange.end)
        }
        return result.toString()
    }

    private fun findFirstLeafElementWhollyInRange(file: PsiJavaFile, range: TextRange): PsiElement? {
        var i = range.start
        while (i < range.end) {
            val element = file.findElementAt(i)
            if (element == null) {
                ++i
                continue
            }
            val elemRange = element.range
            if (elemRange !in range) {
                i = elemRange.end
                continue
            }
            return element
        }
        return null
    }

    private fun findTopMostParentWhollyInRange(range: TextRange,
                                               base: PsiElement): PsiElement {
        assert(base.range in range) {
            "Base element out of range. Range: $range, element: ${base.getText()}, element's range: ${base.range}."
        }
        var elem = base
        while (true) {
            val parent = elem.getParent()
            if (parent == null || parent is PsiJavaFile || parent.range !in range) {
                break
            }
            elem = parent
        }
        return elem
    }

    private fun okFromDialog(project: Project): Boolean {
        val dialog = KotlinPasteFromJavaDialog(project)
        dialog.show()
        return dialog.isOK()
    }

    class object {
        private val LOG = Logger.getInstance("#org.jetbrains.jet.plugin.conversion.copy.ConvertJavaCopyPastePostProcessor")!!
    }
}<|MERGE_RESOLUTION|>--- conflicted
+++ resolved
@@ -32,10 +32,7 @@
 import java.awt.datatransfer.Transferable
 import com.intellij.openapi.util.TextRange
 import com.intellij.psi.codeStyle.CodeStyleManager
-<<<<<<< HEAD
-=======
-import org.jetbrains.jet.plugin.j2k.J2kPostProcessor;
->>>>>>> 44084de3
+import com.intellij.codeInsight.editorActions.ReferenceTransferableData
 
 public class ConvertJavaCopyPastePostProcessor() : CopyPastePostProcessor<TextBlockTransferableData> {
 
@@ -84,10 +81,7 @@
     }
 
     private fun convertCopiedCodeToKotlin(code: CopiedCode, file: PsiJavaFile): String {
-        val converter = Converter.create(file.getProject(),
-                                         ConverterSettings.defaultSettings,
-                                         FilesConversionScope(listOf(file)),
-                                         J2kPostProcessor)
+        val converter = Converter.create(file.getProject(), ConverterSettings.defaultSettings, FilesConversionScope(listOf(file)))
         val startOffsets = code.getStartOffsets()
         val endOffsets = code.getEndOffsets()
         assert(startOffsets.size == endOffsets.size) { "Must have the same size" }
